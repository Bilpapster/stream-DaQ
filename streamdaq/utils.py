import logging
<<<<<<< HEAD
from typing import Callable, Optional

=======
import typing
from typing import Callable, Optional, get_origin, get_args
>>>>>>> 3fe02ff4
import numpy as np

# Configure logging
logging.basicConfig(level=logging.WARNING)
logger = logging.getLogger(__name__)


def create_frequency_dict(elements: tuple) -> dict:
    frequency_dict = dict()
    for element in elements:
        key = element
        frequency_dict[key] = frequency_dict.get(key, 0) + 1
    return frequency_dict


def calculate_number_of_unique_values(elements: tuple) -> int:
    import numpy as np

    frequency_dict = create_frequency_dict(elements)
    frequencies = frequency_dict.values()
    number_of_unique_elements = np.sum(frequency == 1 for frequency in frequencies)
    return number_of_unique_elements


def calculate_fraction(numerator: float, denominator: float, precision: int) -> float:
    return round(numerator / denominator, precision)


def calculate_median(elements: tuple):
    from statistics import median

    return median(elements)


def calculate_range_conformance_count(elements: tuple, low: float, high: float, inclusive: bool | tuple[bool]) -> int:
    import numpy as np

    low, high = np.float64(low), np.float64(high)
    inclusive_low, inclusive_high = (inclusive, inclusive) if isinstance(inclusive, bool) else inclusive

    low_condition = (elements >= low) if inclusive_low else (elements > low)
    high_condition = (elements <= high) if inclusive_high else (elements < high)
    return (low_condition & high_condition).sum()


def calculate_set_conformance_count(elements: tuple, allowed_values: set):
    try:
        # first, check if elements is iterable
        iter(elements)
    except TypeError:
        # if not iterable, convert to a list
        elements = [elements]

    return sum(element in allowed_values for element in elements)


def calculate_regex_conformance_count(elements: tuple[str], regex: str):
    """
    Computes the number of elements in the tuple that match the given regex, at least once. Uses internally the Python's
    built-in library ``re``.
    :param elements: The elements to check.
    :param regex: The regex to check.
    :return: The number of elements that match the regex.
    """
    import re

    return sum(re.match(regex, element) is not None for element in elements)


def get_most_frequent_element(elements: tuple):
    frequency_dict = create_frequency_dict(elements)
    items = tuple(frequency_dict.items())
    current_max = list(items[0])
    items = items[1:]  # to avoid iterating again over the first element
    for item in items:
        if item[1] > current_max[1]:
            current_max = list(item)
            continue
        if item[1] == current_max[1]:
            if not isinstance(current_max[0], list):
                current_max[0] = [current_max[0]]
            current_max[0].append(item[0])
    return current_max  # a tuple in the form (most_frequent_element, current_max_frequency)


def get_percentiles(elements: list, percentiles: int | list, precision: int) -> dict:
    """
    Computes the specified percentile(s) on the given elements. ``percentiles`` argument can either be a single integer
    value or a list of integers. The result is a dictionary in the form {percentile: value} for all ``percentiles``
    :param elements: the elements to compute the percentiles on
    :param percentiles: the percentiles to compute. Can be either a single integer value or a list of integers.
    :param precision: the number of decimal points to include in the percentile values
    :return: a percentiles dictionary in the form {percentile: value} for all ``percentiles``.
    """
    import numpy as np

    result = np.percentile(elements, percentiles, overwrite_input=True)
    result = np.round(result, precision)
    return {percentile: value for percentile, value in zip(percentiles, result)}


def extract_first_digit(numbers: list[int]) -> list[int]:
    """
    Extracts the first digit of every number in the provided list and returns the result as a list of digits (integers).
    :param numbers: the numbers to extract the first digit from.
    :return: a list of digits (integers) where each element is the first digit of the respective element of the initial
    list.
    """
    # extracting the first digit via transforming the number to string and then back to number
    # seems to be the most performant method, according to
    # https://stackoverflow.com/questions/41271299/how-can-i-get-the-first-two-digits-of-a-number
    return [int(str(abs(number))[0]) for number in numbers]


def extract_integer_part(numbers: list[float]) -> list[int]:
    """
    Extracts the integer part of every number in the provided list and returns the result as a list of integer parts.
    :param numbers: the numbers to extract the integer part from.
    :return: a list of integer parts (integers) where each element is the integer part of the respective element of
    the initial list.
    """
    # Converts each number to a string, splits in two substrings using '.' and returns the first (integer) part.
    # example: 1234.567 -> '1234.567' -> ['1234', '567'] -> '1234' -> 1234
    return [int(str(abs(number)).split(".")[0]) for number in numbers]


def extract_fractional_part(numbers: list[float]) -> list[int]:
    """
    Extracts the fractional part of every number in the provided list and returns the result as a list of integer parts.
    :param numbers: the numbers to extract the fractional part from.
    :return: a list of fractional parts (integers) where each element is the fractional part of the respective element
    of the initial list.
    """
    # Converts each number to a string, splits in two substrings using '.' and returns the second (fractional) part.
    # example: 1234.567 -> '1234.567' -> ['1234', '567'] -> '567' -> 567
    return [int(str(abs(number)).split(".")[1]) for number in numbers]


def map_to_digit_count(numbers: list[int]) -> list[int]:
    """
    Transforms a list of integer numbers into a list of (their) lengths, i.e. number of digits. In other words, the
    function maps each number in the given list to its length. For example, the list [1, 23, 456, 7890] is
    transformed to [1, 2, 3, 4].
    :param numbers: the numbers to transform.
    :return: a list of integers, corresponding to the number of digits of each number in the initial list.
    """
    return [len(str(number)) for number in numbers]


def map_to_length(elements: list[str]) -> list[int]:
    """
    Transforms a list of string elements into a list of (their) lengths. In other words, the
    function maps each element in the given list to its length. For example, the list ['S', 'tr', 'eam', 'DaQ!'] is
    transformed to [1, 2, 3, 4].
    :param elements: the elements to transform.
    :return: a list of integers, corresponding to the length of each string element in the initial list.
    """
    return [len(element) for element in elements]


def map_to_digit_count_in_integer_part(numbers: list[float]) -> list[int]:
    """
    Computes the number of digits in the integer parts of list elements. The result is a list of lengths.
    :param numbers: the floating point numbers to operate on.
    :return: a list of integers, corresponding to the number of digits of each given number in the initial list.
    """
    integer_parts = extract_integer_part(numbers)
    return map_to_digit_count(integer_parts)


def map_to_digit_count_in_fractional_part(numbers: list[float]) -> list[int]:
    """
    Computes the number of digits in the fractional parts of the list elements. The result is a list of lengths.
    :param numbers: the floating point numbers to operate on.
    :return: a list of integers, corresponding to the number of digits of each given number in the initial list.
    """
    fractional_parts = extract_fractional_part(numbers)
    return map_to_digit_count(fractional_parts)


def get_first_digit_frequencies(numbers: list[int], precision: int) -> dict:
    """
    Calculates the frequency of the first digits of the provided list of numbers. Uses ``extract_first_digit``
    internally. Returns a dictionary in the form {digit: [``abs_freq``, ``rel_freq``]} for all digits from 0-9.
    ``abs_freq`` stands for the absolute frequency, i.e., the actual number of appearances of that specific digit in
    the list. ``rel_freq`` stands for the relative frequency, i.e. the fraction of appearances divided by the length
    of the list. ``abs_freq`` is in range [0, ``len(numbers)``], while ``rel_freq`` is in range [0, 1].
    :param numbers: the numbers to calculate the first digits' frequencies from.
    :param precision: the number of decimal points to include in the relative frequency values.
    :return:
    """
    first_digits = extract_first_digit(numbers)
    frequencies = [0] * 10  # [0 appearances] * 10_different_digits, creates a list with 10 zeros [0, 0, ..., 0]
    for digit in first_digits:
        frequencies[digit] += 1

    length = len(first_digits)
    return {digit: [frequency, round(frequency / length, precision)] for digit, frequency in enumerate(frequencies)}


def sort_by_timestamp(timestamps: list, elements: list[int | float | str], time_format: str) -> tuple:
    """
    Sorts timestamps and items in parallel, based on timestamps (chronological order).
    :param timestamps: a list of timestamps as floats
    :param elements: a list of items as floats, corresponding to the timestamps
    :param time_format: the time format in which the string values of the timestamp column are provided
    :return: the list of items sorted, based on their timestamps
    """
    import numpy as np

    # IMPORTANT: timestamps are objects of the pandas.Timestamp class (Pathway reads datetime in that way if you use the
    # .dt utility, as presented in their tutorials, e.g.,
    # https://pathway.com/developers/user-guide/temporal-data/windows-manual#windowby-reduce)
    elements, timestamps = np.array(elements), np.array(timestamps)
    timestamps_int = np.array([timestamp.value // 1e9 for timestamp in timestamps])
    sorted_indices = np.argsort(timestamps_int)
    timestamps_sorted, elements_sorted_by_timestamp = timestamps[sorted_indices], elements[sorted_indices]
    return timestamps_sorted, elements_sorted_by_timestamp


def elements_satisfy_ordering(sorted_elements_by_time: tuple, ordering="ASC") -> bool:
    """
    Checks whether the elements in the provided tuple conform to the specified ordering. The result is True/False.
    :param sorted_elements_by_time: the elements to check. Note that no sorting is performed and ordering is checked
    on the tuple as is. That means you may wish to first sort the elements in chronological order, before passing them
    as argument to this function.
    :param ordering: the ordering of the elements to check for. Available options are "ASC" (strictly ascending),
    "DESC" (strictly descending), "ASC_EQ" (ascending or equal), "DESC_EQ" (descending or equal). Defaults to "ASC".
    :return:
    """

    def get_compare_function(type_literal: str) -> Callable[[int | float | str, int | float | str], bool]:
        """
        A higher-order auxiliary function that returns a comparison function, based on the type_literal argument.
        Available options for the type literal are the following: \n
        - "ASC": first element strictly smaller than the second \n
        - "ASC_EQ": first element smaller or equal to the second \n
        - "DESC": first element strictly greater than the second \n
        - "DESC_EQ": first element greater or equal to the second \n
        :param type_literal: a string to specify the comparison function to be returned. Accepted options are "ASC",
        "ASC_EQ", "DESC", "DESC_EQ". In case the provided string is not one of the accepted options, "ASC" comparison
        function is returned by default. For details about the comparison function returned in each of the options, see
        above.
        :return: a comparison function between two elements
        """
        # match-case enabled in python, starting from version 3.10
        match type_literal:
            case "ASC":
                return lambda first, second: first < second
            case "DESC":
                return lambda first, second: first > second
            case "ASC_EQ":
                return lambda first, second: first <= second
            case "DESC_EQ":
                return lambda first, second: first >= second
            case _:
                # if a wrong ordering is passed, do the same as "ASC"
                return lambda first, second: first < second

    compare_function = get_compare_function(ordering)
    previous = sorted_elements_by_time[0]
    sorted_elements_by_time = sorted_elements_by_time[1:]
    for element in sorted_elements_by_time:
        if not compare_function(previous, element):
            return False
        previous = element
    return True


def calculate_correlation(x, y, precision: int, method: str) -> float:
    """
    Computes the correlation/association between x and y, rounded to the specified precision.

    :param x: the x array_like values
    :param y: the y array_like values
    :param precision: the number of decimal places to include in the result
    :return: the selec correlation coefficient
    """
    from scipy.stats import kendalltau, pearsonr, spearmanr
    from scipy.stats.contingency import association

    try:
        if method == "pearson":
            result = pearsonr(x, y).statistic
        elif method == "spearman":
            result = spearmanr(x, y).statistic
        elif method == "kendall":
            result = kendalltau(x, y).statistic
        elif method == "cramer":
            observations = np.array(list(zip(x, y)))
            result = association(observations, method="cramer")
        return round(result, precision)
    except ValueError:
        # If the input arrays are empty or have different lengths, scipy will raise a ValueError
        return float("nan")


def plot_threshold_segments(
        timestamps, values, max_threshold=None, min_threshold=None, normal_color="blue", violation_color="red"
):
    """
    Plot line segments with color-coded thresholds.

    Parameters:
    - timestamps: pandas Series of timestamps
    - values: pandas Series of corresponding values
    - max_threshold: Optional upper threshold
    - min_threshold: Optional lower threshold
    - normal_color: Color for segments within thresholds
    - violation_color: Color for segments outside thresholds
    """
    import matplotlib.pyplot as plt

    # If no thresholds are set, plot everything in normal color
    if max_threshold is None and min_threshold is None:
        plt.plot(timestamps, values, color=normal_color)
        return

    # Plot segments with threshold-based coloring
    for i in range(len(timestamps) - 1):
        # Determine color based on thresholds
        current_value = values.iloc[i]
        next_value = values.iloc[i + 1]

        # Check for violation conditions
        is_violation = False
        if max_threshold is not None:
            is_violation |= (current_value > max_threshold) or (next_value > max_threshold)
        if min_threshold is not None:
            is_violation |= (current_value < min_threshold) or (next_value < min_threshold)

        # Plot segment with appropriate color
        plt.plot(
            timestamps.iloc[i: i + 2],
            values.iloc[i: i + 2],
            color=violation_color if is_violation else normal_color,
            linestyle="-",
        )

    # Add threshold lines if they exist
    if max_threshold is not None:
        plt.axhline(
            y=max_threshold,
            color=violation_color,
            linestyle="-.",
            # label='Max Threshold',
            alpha=0.3,
        )
    if min_threshold is not None:
        plt.axhline(
            y=min_threshold,
            color=violation_color,
            linestyle="-.",
            # label='Min Threshold',
            alpha=0.3,
        )


def parse_comparison_operator(expr: str) -> Optional[tuple[str, float]]:
    """
    Parse a string containing a comparison operator and a number.
    Returns tuple of (operator, number) if valid, None otherwise.

    Args:
        expr (str): Expression like ">=10" or "<5.5"

    Returns:
        Optional[tuple[str, float]]: Tuple of (operator, number) or None if invalid
    """
    # Define valid operators
    valid_operators = [">=", "<=", "==", ">", "<"]

    # Try to match the pattern: operator followed by number
    for op in valid_operators:
        if op in expr:
            try:
                number_str = expr.replace(op, "").strip()
                number = float(number_str)
                return op, number
            except ValueError:
                return None

    return None


def parse_range_expression(expr: str) -> Optional[tuple[str, float, float]]:
    """
    Parse a range expression and return the brackets and numbers.

    Args:
        expr (str): Expression like "[1,5]" or "(2.5,10)"

    Returns:
        Optional[tuple[str, float, float]]: Tuple of (brackets, lower_bound, upper_bound) or None if invalid
    """
    import re

    # Regular expression to match range patterns
    range_pattern = r"^[\(\[]([-+]?\d*\.?\d+)\s*,\s*([-+]?\d*\.?\d+)[\)\]]$"

    match = re.match(range_pattern, expr.strip())
    if not match:
        return None

    try:
        # Extract brackets
        brackets = expr[0] + expr[-1]
        # Extract numbers
        lower_bound = float(match.group(1))
        upper_bound = float(match.group(2))

        if lower_bound >= upper_bound:
            logger.warning("Invalid range: lower bound must be less than upper bound")
            return None

        return brackets, lower_bound, upper_bound
    except ValueError:
        return None


def create_comparison_lambda(operator: str, threshold: float) -> Callable[[float], bool]:
    """
    Create a lambda function for simple comparison operations.

    Args:
        operator (str): Comparison operator
        threshold (float): Number to compare against

    Returns:
        Callable[[float], bool]: Lambda function implementing the comparison
    """
    operator_map = {
        ">=": lambda x: x >= threshold,
        "<=": lambda x: x <= threshold,
        "==": lambda x: x == threshold,
        ">": lambda x: x > threshold,
        "<": lambda x: x < threshold,
    }

    return operator_map.get(operator, lambda x: True)


def create_range_lambda(brackets: str, lower: float, upper: float) -> Callable[[float], bool]:
    """
    Create a lambda function for range comparisons.

    Args:
        brackets (str): String containing the bracket types (e.g., '[]', '()')
        lower (float): Lower bound
        upper (float): Upper bound

    Returns:
        Callable[[float], bool]: Lambda function implementing the range check
    """
    left_bracket, right_bracket = brackets[0], brackets[1]

    def range_check(x: float) -> bool:
        left_compare = x >= lower if left_bracket == "[" else x > lower
        right_compare = x <= upper if right_bracket == "]" else x < upper
        return left_compare and right_compare

    return range_check


def create_comparison_function(expr: str) -> Callable[[float], bool]:
    """
    Main function that creates a comparison function based on the input expression.

    Args:
        expr (str): Expression string (e.g., ">=10", "[1,5]")

    Returns:
        Callable[[float], bool]: Lambda function implementing the comparison
    """
    # Handle empty or invalid input
    if not expr or not isinstance(expr, str):
        logger.warning("Invalid input. Using identity function.")
        return lambda x: True

    # Remove whitespace
    expr = expr.strip()

    # Try parsing as simple comparison
    comparison_result = parse_comparison_operator(expr)
    if comparison_result:
        operator, number = comparison_result
        return create_comparison_lambda(operator, number)

    # Try parsing as range expression
    range_result = parse_range_expression(expr)
    if range_result:
        brackets, lower, upper = range_result
        return create_range_lambda(brackets, lower, upper)

    # If nothing matches, log warning and return identity function
    logger.warning(f"Unable to parse expression: {expr}. Using identity function.")
    return lambda x: True


<<<<<<< HEAD
def keep_numbers_only(elements: tuple) -> list[float]:
    """Keeps only the numerical elements from `elements`
    and returns a new list with them.

    Args:
        elements (tuple): the tuple to keep numbers from.

    Returns:
        list[float]: a list of float numbers found in `elements`.
    """
    if not elements:
        return []

    numbers = []
    for element in elements:
        try:
            numbers.append(float(element))
        except (ValueError, TypeError):
            continue
    return numbers


def calculate_slope_best_line_fit(elements: tuple, timestamps: tuple, precision: int = 3) -> float:
    if not elements or len(elements) < 2:
        return 0.0

    numbers = []
    timestamps_of_numbers = []
    for element, timestamp in zip(elements, timestamps):
        try:
            numbers.append(float(element))
            timestamps_of_numbers.append(timestamp)
        except (ValueError, TypeError):
            continue

    if len(numbers) < 2:
        return 0.0

    # pathway cannot guarantee that tuple will be in chronological order, even all elements arrived in correct order
    # so, we need to ensure chronological ordering before computing the slope of the best line fit
    # timestamps_of_numbers, numbers = sort_by_timestamp(timestamps_of_numbers, numbers, "")
    # TODO: Debug the time-based behavior of pathway in another PR.

    import numpy as np

    # make the first timestamp be t_0=0 and then respect the original difference between them
    x = np.array(timestamps_of_numbers, dtype=float) - min(timestamps_of_numbers)
    y = np.array(numbers, dtype=float)

    try:
        # using the formula trend = \frac{Σ(x-x_μ)(y-y_μ)}{Σ(x-x_μ)^2}
        # For more information see formula of \beta here: https://en.wikipedia.org/wiki/Simple_linear_regression
        x_mean = np.mean(x)
        y_mean = np.mean(y)
        numerator = np.sum(x - x_mean * y - y_mean)
        denominator = np.sum((x - x_mean) ** 2)
        trend = numerator / denominator
        return round(trend, precision)
    except (ValueError, TypeError):
        return float("nan")
=======
def construct_error_message(record: dict, error_msg: str, stream_flag=False) -> str:
    """
    Construct a formatted error message for a given event, optionally adapting
    the format for streaming contexts.

    This function combines the record's field values with the validation error message,
    while removing any redundant "For further information" lines of Pydantic. It can produce
    either a multi-line message for console output or a single-line streaming-friendly message
    for a separate deflecting stream.

    Args:
        record (dict): The data record.
                       Keys are field names and values are their corresponding values.
        error_msg (str): The raw error message returned from Pydantic validation.
        stream_flag (bool, optional): If True, returns a single-line message with errors
                                      joined by " -> ". If False (default), returns a
                                      multi-line message with record info at the top.

    Returns:
        str: The formatted error message. Returns None if `error_msg` is None.
    """
    if error_msg is None:
        return None

    # Split into lines
    lines = error_msg.splitlines()

    # Drop any "For further information..." lines
    cleaned_lines = [
        line.rstrip()
        for line in lines
        if not line.strip().startswith("For further information")
    ]

    # Put the record info at the top
    if not stream_flag:
        record_str = " | ".join(f"{k}: {v}" for k, v in record.items())
        return "\n" + record_str + "\n" + "\n".join(cleaned_lines)
    else:
        return " -> ".join(cleaned_lines)


def unpack_schema(t):
    """
    Unpack and normalize a type annotation into a string representation.

    Resolves `typing.Union` annotations by recursively
    unpacking the first type argument. If the input is a concrete
    Python type, its class name is returned. Otherwise, the object is
    converted to a string.
    Args:
        t: A type annotation or Python type.
    Returns:
        str: A string representation of the unpacked type.
    """
    if get_origin(t) is typing.Union:
        return unpack_schema(get_args(t)[0])
    elif isinstance(t, type):
        return t.__name__
    return str(t)


def extract_violation_count(error_str: str) -> int:
    """
    Extracts the first digit(s) at the start of a validation error string
    and returns them as an integer.

    - If the string is empty -> returns 0
    - If no leading digit -> returns 0
    - Otherwise -> returns the integer value

    Examples:
    "3 validation errors ..."  -> 3
    "12 validation errors ..." -> 12
    ""                         -> 0
    "validation errors ..."    -> 0
    """
    if not error_str:
        return 0

    num_str = ""
    for ch in error_str:
        if ch.isdigit():
            num_str += ch
        else:
            break

    return int(num_str) if num_str else 0
>>>>>>> 3fe02ff4
<|MERGE_RESOLUTION|>--- conflicted
+++ resolved
@@ -1,11 +1,6 @@
 import logging
-<<<<<<< HEAD
-from typing import Callable, Optional
-
-=======
 import typing
 from typing import Callable, Optional, get_origin, get_args
->>>>>>> 3fe02ff4
 import numpy as np
 
 # Configure logging
@@ -505,7 +500,6 @@
     return lambda x: True
 
 
-<<<<<<< HEAD
 def keep_numbers_only(elements: tuple) -> list[float]:
     """Keeps only the numerical elements from `elements`
     and returns a new list with them.
@@ -566,7 +560,8 @@
         return round(trend, precision)
     except (ValueError, TypeError):
         return float("nan")
-=======
+
+      
 def construct_error_message(record: dict, error_msg: str, stream_flag=False) -> str:
     """
     Construct a formatted error message for a given event, optionally adapting
@@ -655,4 +650,3 @@
             break
 
     return int(num_str) if num_str else 0
->>>>>>> 3fe02ff4
