--- conflicted
+++ resolved
@@ -1,10 +1,6 @@
 import logging
-<<<<<<< HEAD
 import typing
 from typing import Callable, Optional, get_origin, get_args
-=======
-from typing import Callable, Optional
->>>>>>> 7bf65fb6
 import numpy as np
 
 # Configure logging
@@ -274,11 +270,7 @@
     return True
 
 
-<<<<<<< HEAD
 def calculate_correlation(x, y, precision: int, method: str) -> float:
-=======
-def calculate_correlation(x, y, precision: int, method:str) -> float:
->>>>>>> 7bf65fb6
     """
     Computes the correlation/association between x and y, rounded to the specified precision.
 
@@ -304,10 +296,6 @@
     except ValueError:
         # If the input arrays are empty or have different lengths, scipy will raise a ValueError
         return float("nan")
-<<<<<<< HEAD
-
-=======
->>>>>>> 7bf65fb6
 
 def plot_threshold_segments(
         timestamps, values, max_threshold=None, min_threshold=None, normal_color="blue", violation_color="red"
